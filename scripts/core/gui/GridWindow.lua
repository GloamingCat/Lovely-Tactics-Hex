
-- ================================================================================================

--- Provides the base for windows with widgets in a matrix.
---------------------------------------------------------------------------------------------------
-- @windowmod GridWindow
-- @extend Window

-- ================================================================================================

-- Imports
local GridScroll = require('core/gui/widget/GridScroll')
local Highlight = require('core/gui/widget/Highlight')
local Matrix2 = require('core/math/Matrix2')
local Tooltip = require('core/gui/widget/Tooltip')
local Vector = require('core/math/Vector')
local Window = require('core/gui/Window')
local WindowCursor = require('core/gui/widget/WindowCursor')

-- Class table.
local GridWindow = class(Window)

-- ------------------------------------------------------------------------------------------------
-- Initialization
-- ------------------------------------------------------------------------------------------------

--- Overrides `Window:setProperties`. 
-- @override
function GridWindow:setProperties()
  Window.setProperties(self)
  self.loopVertical = true
  self.loopHorizontal = true
  self.tooltipTerm = nil
  self.fixedTooltip = false
end
--- Overrides `Window:createContent`. 
-- @override
function GridWindow:createContent(width, height)
  self.matrix = Matrix2(self:colCount(), 1)
  self:createWidgets()
  self.currentCol = 1
  self.currentRow = 1
  self.offsetCol = 0
  self.offsetRow = 0
  if not self.noCursor then
    self.cursor = WindowCursor(self)
  end
  if not self.noHighlight then
    self.highlight = Highlight(self)
  end
  if self.tooltipTerm then
    self.tooltip = Tooltip(self, self.tooltipTerm, self.tooltipAlign)
    self.content:add(self.tooltip)
  end
  Window.createContent(self, width or self:computeWidth(), height or self:computeHeight())
  self:packWidgets()
end
--- Refreshes widgets' color, position, and enabled condition.
function GridWindow:refreshWidgets()
  for i = 1, #self.matrix do
    self.matrix[i]:refresh()
    self.matrix[i]:refreshEnabled()
    self.matrix[i]:refreshState()
  end
  if not self:currentWidget() then
    self.currentCol = 1
    self.currentRow = 1
  end
  local current = self:currentWidget()
  if current then
    self:setSelectedWidget(current)
  end
  self:packWidgets()
end
--- Reposition widgets so they are aligned and inside the window and adjusts sliders.
function GridWindow:packWidgets()
  self.matrix.height = math.ceil(#self.matrix / self:colCount())
  if self:actualRowCount() > self:rowCount() then
    self.scroll = self.scroll or GridScroll(self)
  elseif self.scroll then
    self.scroll:destroy()
    self.scroll = nil
  end
  self:updateViewport(self.currentCol, self.currentRow)
  if self.cursor then
    self.cursor:updatePosition(self.position)
  end
  if self.highlight then
    self.highlight:updatePosition(self.position)
  end
end

-- ------------------------------------------------------------------------------------------------
-- General
-- ------------------------------------------------------------------------------------------------

--- Overrides `Window:setActive`. Hides cursor and unselected widget if deactivated.
-- @override
function GridWindow:setActive(value)
  if self.active ~= value then
    Window.setActive(self, value)
    local widget = self:currentWidget()
    if value then
      if widget then
        widget:setSelected(true)
        if widget.onSelect then
          widget.onSelect(self, widget)
        end
        self:setWidgetTooltip(widget)
        if self.cursor and self.open then
          self.cursor:show()
        end
        if self.highlight and self.open then
          self.highlight:show()
        end
      end
    else
      if self.cursor then
        self.cursor:hide()
      end
      if not (widget and widget.selected) then
        if self.highlight then
          self.highlight:hide()
        end
      end
    end
  end
end
--- Overrides `Window:showContent`. Checks if there is a selected widget to show/hide the cursor.
-- @override
function GridWindow:showContent()
  Window.showContent(self)
  local widget = self:currentWidget()
  if widget and widget.selected then
    if widget.onSelect then
      widget.onSelect(self, widget)
    end
    self:setWidgetTooltip(widget)
  else
    if self.cursor then
      self.cursor:hide()
    end
    if self.highlight then
      self.highlight:hide()
    end
  end
end

-- ------------------------------------------------------------------------------------------------
-- Widgets
-- ------------------------------------------------------------------------------------------------

--- Gets the cell shown in the given position.
-- @treturn Widget
function GridWindow:getCell(x, y)
  if x < 1 or x > self:colCount() or y < 1 or y > self:rowCount() then
    return nil
  end
  return self.matrix:get(self.offsetCol + x, self.offsetRow + y)
end
--- Adds the grid widgets of the window.
function GridWindow:createWidgets()
  -- Abstract.
end
--- Gets current selected widget.
-- @treturn GridWidget The selected widget.
function GridWindow:currentWidget()
  if self.currentCol < 1 or self.currentCol > self.matrix.width or
      self.currentRow < 1 or self.currentRow > self.matrix.height then
    return nil
  end
  return self.matrix:get(self.currentCol, self.currentRow)
end
--- Gets widget that was clicked on.
-- @treturn GridWidget The clicked widget, or nil if the coordinates are invalid.
function GridWindow:clickedWidget(x, y, triggerPoint)
  if triggerPoint ~= nil then
    -- Touch
    local widget1 = self:getCell(self:getCellCoordinates(triggerPoint.x, triggerPoint.y))
    local widget2 = self:getCell(self:getCellCoordinates(x, y))
    if widget1 ~= widget2 then
      return nil
    end
  end
  if not self:onMouseMove(x, y) then
    return nil
  end
  return self:currentWidget()
end
--- Gets the number of buttons.
-- @treturn number
function GridWindow:widgetCount()
  return #self.matrix
end
--- Insert widget at the given index.
-- @tparam GridWidget widget The widget to insert.
-- @tparam[opt] number i The index of the widget. If nil, appends to the end.
function GridWindow:insertWidget(widget, i)
  i = i or #self.matrix + 1
  local last = #self.matrix
  assert(i >= 1 and i <= last + 1, 'invalid widget index: ' .. i)
  for w = last + 1, i + 1, -1 do
    self.matrix[w] = self.matrix[w - 1]
    self.matrix[w]:setIndex(w)
  end
  self.matrix[i] = widget
  widget:setIndex(i)
end
--- Removes widget at the given index.
-- @tparam number i The index of the widget.
-- @treturn GridWidget The removed widget.
function GridWindow:removeWidget(i)
  local last = #self.matrix
  assert(i >= 1 and i <= last, 'invalid widget index: ' .. i)
  local widget = self.matrix[i]
  widget:destroy()
  for w = i, last - 1 do
    self.matrix[w] = self.matrix[w + 1]
    self.matrix[w]:setIndex(w)
  end
  self.matrix[last] = nil
  return widget
end
<<<<<<< HEAD
--- Removes all widgets.
=======
-- Moves a widget.
-- @param(widget : GridWidget) The widget to be moved.
-- @param(i : number) The widget's new position.
function GridWindow:moveWidget(widget, j)
  local last = #self.matrix
  for w = widget.index, last - 1 do
    self.matrix[w] = self.matrix[w + 1]
    self.matrix[w]:setIndex(w)
  end
  self.matrix[last] = nil
  self:insertWidget(widget, j)
end
-- Find widget by its key.
-- @param(key : string) Widget's key.
-- @ret(GridWidget) The widget with the given key, or nil if not found.
function GridWindow:findWidget(key)
  for i = 1, #self.matrix do
    if self.matrix[i].key == key then
      return self.matrix[i]
    end
  end
end
-- Removes all widgets.
>>>>>>> 9394762b
function GridWindow:clearWidgets()
  local last = #self.matrix
  for w = 1, last do
    self.matrix[w]:destroy()
    self.matrix[w] = nil
  end
end
--- Selects the next widget in the grid from the given direction.
-- @tparam number dx Horizontal direction (from -1 to 1).
-- @tparam number dy Horizontal direction (from -1 ot 1).
-- @tparam boolean playSound True of play the select sound.
function GridWindow:nextWidget(dx, dy, playSound)
  local c, r = self:movedCoordinates(self.currentCol, self.currentRow, dx, dy)
  local oldWidget = self:currentWidget()
  self.currentCol = c
  self.currentRow = r
  local newWidget = self:currentWidget()
  if oldWidget ~= newWidget then 
    if playSound and newWidget.selectSound then
      AudioManager:playSFX(newWidget.selectSound)
    end
    if oldWidget then
      oldWidget:setSelected(false)
    end
  end
  self:setSelectedWidget(newWidget)
end
--- Sets the current selected widget.
-- @tparam GridWidget widget Nil to unselected all widgets.
function GridWindow:setSelectedWidget(widget)
  if widget then
    widget:setSelected(true)
    if widget.onSelect then
      widget.onSelect(self, widget)
    end
    self:setWidgetTooltip(widget)
    self:updateViewport()
    if self.cursor then
      self.cursor:updatePosition(self.position)
      if self.open then
        self.cursor:show()
      end
    end
    if self.highlight then
      self.highlight:updatePosition(self.position)
      if self.open then
        self.highlight:show()
      end
    end
  else
    widget = self:currentWidget()
    if widget then
      widget:setSelected(false)
    end
    if self.cursor then
      self.cursor:hide()
    end
    if self.highlight then
      self.highlight:hide()
    end
  end
end
--- Gets the tooltip term according to gven widget.
-- @tparam GridWidget|string widget The new term or the widget with the new term.
function GridWindow:setWidgetTooltip(widget)
  if not self.tooltip or self.fixedTooltip then
    return
  end
  if type(widget) == 'string' then
    self.tooltip:setTerm('manual.' .. widget, self.tooltipTerm)
  elseif widget and widget.tooltipTerm then
    self.tooltip:setTerm('manual.' .. widget.tooltipTerm, widget.tooltipTerm)
  else
    self.tooltip:setTerm('manual.' .. self.tooltipTerm, self.tooltipTerm)
  end
  self.tooltip:redraw()
end
--- Moves to the next #cols widgets at once, keeping the cursor in place when possible.
-- @tparam number dx Page change direction (1 or -1).
function GridWindow:nextPage(dx)
  local oldWidget = self:currentWidget()
  self.offsetRow = math.max(0, self.offsetRow + dx * self:rowCount())
  self.currentRow = self.currentRow + dx * self:rowCount()
  self:refreshGrid()
  local newWidget = self:currentWidget()
  while not newWidget do
    self.currentRow = self.currentRow - dx
    newWidget = self:currentWidget()
  end
  if oldWidget ~= newWidget then
    if newWidget.selectSound then
      AudioManager:playSFX(newWidget.selectSound)
    end
    if oldWidget then
      oldWidget:setSelected(false)
    end
  end
  self:setSelectedWidget(newWidget)
end

-- ------------------------------------------------------------------------------------------------
-- Input - Keybord
-- ------------------------------------------------------------------------------------------------

--- Called when player confirms.
-- @tparam GridWidget widget The current selected widget.
function GridWindow:onConfirm(widget)
  widget = widget or self:currentWidget()
  if widget then
    if widget.enabled then
      if widget.confirmSound then
        AudioManager:playSFX(widget.confirmSound)
      end
      if widget.onConfirm then
        widget.onConfirm(self, widget)
      end
    else
      if widget.errorSound then
        AudioManager:playSFX(widget.errorSound)
      end
      if widget.onError then
        widget.onError(self, widget)
      end
    end
  else
    Window.onConfirm(self)
  end
end
--- Called when player cancels.
-- @tparam GridWidget widget The current selected widget.
function GridWindow:onCancel(widget)
  widget = widget or self:currentWidget()
  if widget then
    if widget.cancelSound then
      AudioManager:playSFX(widget.cancelSound)
    end
    if widget.onCancel then
      widget.onCancel(self, widget)
    end
  else
    Window.onCancel(self)
  end
end
--- Called when a text input is received.
-- @tparam string c The input character.
-- @tparam GridWidget widget The current selected widget.
function GridWindow:onTextInput(c, widget)
  widget = widget or self:currentWidget()
  if widget.onTextInput then
    widget.onTextInput(self, widget)
  end
end
--- Called when player moves cursor.
-- @tparam number dx The input in the horizontal axis (-1 to 1).
-- @tparam number dy The input in the vertical axis (-1 to 1).
-- @tparam GridWidget widget The current selected widget.
function GridWindow:onMove(dx, dy, widget)
  widget = widget or self:currentWidget()
  if widget and widget.onMove then
    widget.onMove(self, widget, dx, dy)
  end
  self:nextWidget(dx, dy, true)
end

-- ------------------------------------------------------------------------------------------------
-- Input - Mouse
-- ------------------------------------------------------------------------------------------------

--- Overrides `Window:onClick`. First verifies if user clicked on scroll.
-- @override
function GridWindow:onClick(button, x, y, triggerPoint)
  if button == 1 and self.scroll and self.scroll:onClick(x, y) then
    return
  else
    if self.tooltip then
      self.tooltip:onMove(x, y)
    end
    Window.onClick(self, button, x, y, triggerPoint)
  end
end
--- Overrides `Window:onMouseConfirm`.
-- @override
function GridWindow:onMouseConfirm(x, y, triggerPoint)
  local widget = self:clickedWidget(x, y, triggerPoint)
  if not widget then
    return
  end
  if widget.enabled then
    if widget.clickSound then
      AudioManager:playSFX(widget.clickSound)
    end
    if widget.onClick then
      widget.onClick(self, widget, x, y)
    end
  else
    if widget.errorSound then
      AudioManager:playSFX(widget.errorSound)
    end
    if widget.onError then
      widget.onError(self, widget)
    end
  end
end
--- Called when player moves the mouse.
-- @tparam number x Mouse x.
-- @tparam number y Mouse y.
-- @treturn boolean True if the pointer is over a selectablt widget, false otherwise.
function GridWindow:onMouseMove(x, y)
  if self.tooltip then
    self.tooltip:onMove(x, y)
  end
  if self:isInside(x, y) then
    if self.scroll then
      self.scroll:onMouseMove(x, y)
    end
    x, y = self:getCellCoordinates(x, y)
    local widget = self:getCell(x, y)
    if widget then
      self.currentCol = x + self.offsetCol
      self.currentRow = y + self.offsetRow
      self:setSelectedWidget(widget)
      return true
    end
  end
  return false
end

-- ------------------------------------------------------------------------------------------------
-- Button Input
-- ------------------------------------------------------------------------------------------------

--- Called when player presses "Confirm" on this button.
-- @tparam Button button The selected button.
function GridWindow:onButtonConfirm(button)
  self.result = button.index
end
--- Called when player presses "Cancel" on this button.
-- @tparam Button button The selected button.
function GridWindow:onButtonCancel(button)
  self.result = 0
end

-- ------------------------------------------------------------------------------------------------
-- Coordinate change
-- ------------------------------------------------------------------------------------------------

--- Computes the column and row based on mouse coordinates.
-- @tparam number x Pixel x relative to window's center.
-- @tparam number y Pixel y relative to window's center.
-- @treturn number Hovered column.
-- @treturn number Hovered row.
function GridWindow:getCellCoordinates(x, y)
  x = x + self.width / 2 - self:paddingX() - self:gridX() + self:colMargin() / 2
  x = x / (self:cellWidth() + self:colMargin())
  y = y + self.height / 2  - self:paddingY() - self:gridY() + self:rowMargin() / 2
  y = y / (self:cellHeight() + self:rowMargin()) 
  x = math.floor(x) + 1
  y = math.floor(y) + 1
  return x, y
end
--- Gets the coordinates adjusted depending on loop types.
-- @tparam number c The column number.
-- @tparam number r The row number.
-- @tparam number dx The direction in x.
-- @tparam number dy The direction in y.
-- @treturn number New column number.
-- @treturn number New row number.
function GridWindow:movedCoordinates(c, r, dx, dy)
  local widget = self.matrix:get(c + dx, r + dy)
  if widget then
    return c + dx, r + dy
  end
  if dx ~= 0 then
    if self.loopHorizontal then
      if dx > 0 then
        c = self:rightCell(r)
      else
        c = self:leftCell(r)
      end
    end
  else
    if self.loopVertical then
      if dy > 0 then
        r = self:upperCell(c)
      else
        r = self:bottomCell(c)
      end
    end
  end
  return c, r
end
--- Loops row r to the right.
-- @tparam number r Row number of the current selected cell.
-- @treturn number New row number.
function GridWindow:rightCell(r)
  local c = 1
  while not self.matrix:get(c,r) do
    c = c + 1
  end
  return c
end
--- Loops row r to the left.
-- @tparam number r Row number of the current selected cell.
-- @treturn number New row number.
function GridWindow:leftCell(r)
  local c = self.matrix.width
  while not self.matrix:get(c,r) do
    c = c - 1
  end
  return c
end
--- Loops column c up.
-- @tparam number c Column number of the current selected cell.
-- @treturn number New column number.
function GridWindow:upperCell(c)
  local r = 1
  while not self.matrix:get(c,r) do
    r = r + 1
  end
  return r
end
--- Loops column c down.
-- @tparam number c Column number of the current selected cell.
-- @treturn number New column number.
function GridWindow:bottomCell(c)
  local r = self.matrix.height
  while not self.matrix:get(c,r) do
    r = r - 1
  end
  return r
end

-- ------------------------------------------------------------------------------------------------
-- Viewport
-- ------------------------------------------------------------------------------------------------

--- Adapts the visible buttons.
-- @tparam number c The current widget's column.
-- @tparam number r The current widget's row.
function GridWindow:updateViewport(c, r)
  local newOffsetCol, newOffsetRow = self:newViewport(c, r)
  if newOffsetCol ~= self.offsetCol or newOffsetRow ~= self.offsetRow then
    self.offsetCol = newOffsetCol
    self.offsetRow = newOffsetRow
    self:refreshGrid()
  end
end
--- Refreshes which widget is visible according to current offset.
function GridWindow:refreshGrid()
  for widget in self.matrix:iterator() do
    widget:hide()
    widget:updatePosition(self.position)
    widget:show()
  end
  if self.scroll then
    self.scroll:updatePosition(self.position)
  end
end
--- Determines the new minimum offset (c, r) coordinates of the widget matrix viewport.
-- The offset if the difference between the current widget's coordinates and the selected visible cell's coordinates.
-- @tparam number newc The selected widget's column.
-- @tparam number newr The selected widget's row.
-- @treturn number Offset column.
-- @treturn number Offset row.
function GridWindow:newViewport(newc, newr)
  newc, newr = newc or self.currentCol, newr or self.currentRow
  local c, r = self.offsetCol, self.offsetRow
  if newc < c + 1 then
    c = newc - 1
  elseif newc > c + self:colCount() then
    c = newc - self:colCount()
  end
  if newr < r + 1 then
    r = newr - 1
  elseif newr > r + self:rowCount() then
    r = newr - self:rowCount()
  end
  return c, r
end

-- ------------------------------------------------------------------------------------------------
-- Properties
-- ------------------------------------------------------------------------------------------------

--- The number of visible columns.
-- @treturn number
function GridWindow:colCount()
  return 3
end
--- The number of visible rows.
-- @treturn number
function GridWindow:rowCount()
  return 4
end
--- Number of rows that where actually occupied by buttons.
-- @treturn number
function GridWindow:actualRowCount()
  return self.matrix.height
end
--- Grid x-axis displacement in pixels.
-- @treturn number
function GridWindow:gridX()
  return 0
end
--- Grid y-axis displacement in pixels.
-- @treturn number
function GridWindow:gridY()
  return 0
end
---The window's width in pixels.
-- @treturn number
function GridWindow:computeWidth()
  local cols = self:colCount()
  local buttons = cols * self:cellWidth() + (cols - 1) * self:colMargin()
  return self:paddingX() * 2 + buttons + self:gridX()
end
--- The window's height in pixels.
-- @treturn number
function GridWindow:computeHeight()
  local rows = self:rowCount()
  local cells = rows * self:cellHeight() + (rows - 1) * self:rowMargin()
  return self:paddingY() * 2 + cells + self:gridY()
end
--- The adjusted cell width for the given total window width.
-- @treturn number
function GridWindow:computeCellWidth(w)
  return (w - self:paddingX() * 2 - self:colMargin() * (self:colCount() - 1)) / self:colCount()
end
--- The adjusted cell height for the given total window height.
-- @treturn number
function GridWindow:computeCellHeight(h)
  return (h - self:paddingY() * 2 - self:rowMargin() * (self:rowCount() - 1)) / self:rowCount()
end
--- The width of a cell in pixels.
-- @treturn number
function GridWindow:cellWidth()
  return 100
end
--- The height of a cell in pixels.
-- @treturn number
function GridWindow:cellHeight()
  return GameManager:isMobile() and 22 or 18
end
--- The space between columns in pixels.
-- @treturn number
function GridWindow:colMargin()
  return 6
end
--- The space between rows in pixels.
-- @treturn number
function GridWindow:rowMargin()
  return 2
end

return GridWindow
<|MERGE_RESOLUTION|>--- conflicted
+++ resolved
@@ -1,705 +1,701 @@
-
--- ================================================================================================
-
---- Provides the base for windows with widgets in a matrix.
----------------------------------------------------------------------------------------------------
--- @windowmod GridWindow
--- @extend Window
-
--- ================================================================================================
-
--- Imports
-local GridScroll = require('core/gui/widget/GridScroll')
-local Highlight = require('core/gui/widget/Highlight')
-local Matrix2 = require('core/math/Matrix2')
-local Tooltip = require('core/gui/widget/Tooltip')
-local Vector = require('core/math/Vector')
-local Window = require('core/gui/Window')
-local WindowCursor = require('core/gui/widget/WindowCursor')
-
--- Class table.
-local GridWindow = class(Window)
-
--- ------------------------------------------------------------------------------------------------
--- Initialization
--- ------------------------------------------------------------------------------------------------
-
---- Overrides `Window:setProperties`. 
--- @override
-function GridWindow:setProperties()
-  Window.setProperties(self)
-  self.loopVertical = true
-  self.loopHorizontal = true
-  self.tooltipTerm = nil
-  self.fixedTooltip = false
-end
---- Overrides `Window:createContent`. 
--- @override
-function GridWindow:createContent(width, height)
-  self.matrix = Matrix2(self:colCount(), 1)
-  self:createWidgets()
-  self.currentCol = 1
-  self.currentRow = 1
-  self.offsetCol = 0
-  self.offsetRow = 0
-  if not self.noCursor then
-    self.cursor = WindowCursor(self)
-  end
-  if not self.noHighlight then
-    self.highlight = Highlight(self)
-  end
-  if self.tooltipTerm then
-    self.tooltip = Tooltip(self, self.tooltipTerm, self.tooltipAlign)
-    self.content:add(self.tooltip)
-  end
-  Window.createContent(self, width or self:computeWidth(), height or self:computeHeight())
-  self:packWidgets()
-end
---- Refreshes widgets' color, position, and enabled condition.
-function GridWindow:refreshWidgets()
-  for i = 1, #self.matrix do
-    self.matrix[i]:refresh()
-    self.matrix[i]:refreshEnabled()
-    self.matrix[i]:refreshState()
-  end
-  if not self:currentWidget() then
-    self.currentCol = 1
-    self.currentRow = 1
-  end
-  local current = self:currentWidget()
-  if current then
-    self:setSelectedWidget(current)
-  end
-  self:packWidgets()
-end
---- Reposition widgets so they are aligned and inside the window and adjusts sliders.
-function GridWindow:packWidgets()
-  self.matrix.height = math.ceil(#self.matrix / self:colCount())
-  if self:actualRowCount() > self:rowCount() then
-    self.scroll = self.scroll or GridScroll(self)
-  elseif self.scroll then
-    self.scroll:destroy()
-    self.scroll = nil
-  end
-  self:updateViewport(self.currentCol, self.currentRow)
-  if self.cursor then
-    self.cursor:updatePosition(self.position)
-  end
-  if self.highlight then
-    self.highlight:updatePosition(self.position)
-  end
-end
-
--- ------------------------------------------------------------------------------------------------
--- General
--- ------------------------------------------------------------------------------------------------
-
---- Overrides `Window:setActive`. Hides cursor and unselected widget if deactivated.
--- @override
-function GridWindow:setActive(value)
-  if self.active ~= value then
-    Window.setActive(self, value)
-    local widget = self:currentWidget()
-    if value then
-      if widget then
-        widget:setSelected(true)
-        if widget.onSelect then
-          widget.onSelect(self, widget)
-        end
-        self:setWidgetTooltip(widget)
-        if self.cursor and self.open then
-          self.cursor:show()
-        end
-        if self.highlight and self.open then
-          self.highlight:show()
-        end
-      end
-    else
-      if self.cursor then
-        self.cursor:hide()
-      end
-      if not (widget and widget.selected) then
-        if self.highlight then
-          self.highlight:hide()
-        end
-      end
-    end
-  end
-end
---- Overrides `Window:showContent`. Checks if there is a selected widget to show/hide the cursor.
--- @override
-function GridWindow:showContent()
-  Window.showContent(self)
-  local widget = self:currentWidget()
-  if widget and widget.selected then
-    if widget.onSelect then
-      widget.onSelect(self, widget)
-    end
-    self:setWidgetTooltip(widget)
-  else
-    if self.cursor then
-      self.cursor:hide()
-    end
-    if self.highlight then
-      self.highlight:hide()
-    end
-  end
-end
-
--- ------------------------------------------------------------------------------------------------
--- Widgets
--- ------------------------------------------------------------------------------------------------
-
---- Gets the cell shown in the given position.
--- @treturn Widget
-function GridWindow:getCell(x, y)
-  if x < 1 or x > self:colCount() or y < 1 or y > self:rowCount() then
-    return nil
-  end
-  return self.matrix:get(self.offsetCol + x, self.offsetRow + y)
-end
---- Adds the grid widgets of the window.
-function GridWindow:createWidgets()
-  -- Abstract.
-end
---- Gets current selected widget.
--- @treturn GridWidget The selected widget.
-function GridWindow:currentWidget()
-  if self.currentCol < 1 or self.currentCol > self.matrix.width or
-      self.currentRow < 1 or self.currentRow > self.matrix.height then
-    return nil
-  end
-  return self.matrix:get(self.currentCol, self.currentRow)
-end
---- Gets widget that was clicked on.
--- @treturn GridWidget The clicked widget, or nil if the coordinates are invalid.
-function GridWindow:clickedWidget(x, y, triggerPoint)
-  if triggerPoint ~= nil then
-    -- Touch
-    local widget1 = self:getCell(self:getCellCoordinates(triggerPoint.x, triggerPoint.y))
-    local widget2 = self:getCell(self:getCellCoordinates(x, y))
-    if widget1 ~= widget2 then
-      return nil
-    end
-  end
-  if not self:onMouseMove(x, y) then
-    return nil
-  end
-  return self:currentWidget()
-end
---- Gets the number of buttons.
--- @treturn number
-function GridWindow:widgetCount()
-  return #self.matrix
-end
---- Insert widget at the given index.
--- @tparam GridWidget widget The widget to insert.
--- @tparam[opt] number i The index of the widget. If nil, appends to the end.
-function GridWindow:insertWidget(widget, i)
-  i = i or #self.matrix + 1
-  local last = #self.matrix
-  assert(i >= 1 and i <= last + 1, 'invalid widget index: ' .. i)
-  for w = last + 1, i + 1, -1 do
-    self.matrix[w] = self.matrix[w - 1]
-    self.matrix[w]:setIndex(w)
-  end
-  self.matrix[i] = widget
-  widget:setIndex(i)
-end
---- Removes widget at the given index.
--- @tparam number i The index of the widget.
--- @treturn GridWidget The removed widget.
-function GridWindow:removeWidget(i)
-  local last = #self.matrix
-  assert(i >= 1 and i <= last, 'invalid widget index: ' .. i)
-  local widget = self.matrix[i]
-  widget:destroy()
-  for w = i, last - 1 do
-    self.matrix[w] = self.matrix[w + 1]
-    self.matrix[w]:setIndex(w)
-  end
-  self.matrix[last] = nil
-  return widget
-end
-<<<<<<< HEAD
---- Removes all widgets.
-=======
--- Moves a widget.
--- @param(widget : GridWidget) The widget to be moved.
--- @param(i : number) The widget's new position.
-function GridWindow:moveWidget(widget, j)
-  local last = #self.matrix
-  for w = widget.index, last - 1 do
-    self.matrix[w] = self.matrix[w + 1]
-    self.matrix[w]:setIndex(w)
-  end
-  self.matrix[last] = nil
-  self:insertWidget(widget, j)
-end
--- Find widget by its key.
--- @param(key : string) Widget's key.
--- @ret(GridWidget) The widget with the given key, or nil if not found.
-function GridWindow:findWidget(key)
-  for i = 1, #self.matrix do
-    if self.matrix[i].key == key then
-      return self.matrix[i]
-    end
-  end
-end
--- Removes all widgets.
->>>>>>> 9394762b
-function GridWindow:clearWidgets()
-  local last = #self.matrix
-  for w = 1, last do
-    self.matrix[w]:destroy()
-    self.matrix[w] = nil
-  end
-end
---- Selects the next widget in the grid from the given direction.
--- @tparam number dx Horizontal direction (from -1 to 1).
--- @tparam number dy Horizontal direction (from -1 ot 1).
--- @tparam boolean playSound True of play the select sound.
-function GridWindow:nextWidget(dx, dy, playSound)
-  local c, r = self:movedCoordinates(self.currentCol, self.currentRow, dx, dy)
-  local oldWidget = self:currentWidget()
-  self.currentCol = c
-  self.currentRow = r
-  local newWidget = self:currentWidget()
-  if oldWidget ~= newWidget then 
-    if playSound and newWidget.selectSound then
-      AudioManager:playSFX(newWidget.selectSound)
-    end
-    if oldWidget then
-      oldWidget:setSelected(false)
-    end
-  end
-  self:setSelectedWidget(newWidget)
-end
---- Sets the current selected widget.
--- @tparam GridWidget widget Nil to unselected all widgets.
-function GridWindow:setSelectedWidget(widget)
-  if widget then
-    widget:setSelected(true)
-    if widget.onSelect then
-      widget.onSelect(self, widget)
-    end
-    self:setWidgetTooltip(widget)
-    self:updateViewport()
-    if self.cursor then
-      self.cursor:updatePosition(self.position)
-      if self.open then
-        self.cursor:show()
-      end
-    end
-    if self.highlight then
-      self.highlight:updatePosition(self.position)
-      if self.open then
-        self.highlight:show()
-      end
-    end
-  else
-    widget = self:currentWidget()
-    if widget then
-      widget:setSelected(false)
-    end
-    if self.cursor then
-      self.cursor:hide()
-    end
-    if self.highlight then
-      self.highlight:hide()
-    end
-  end
-end
---- Gets the tooltip term according to gven widget.
--- @tparam GridWidget|string widget The new term or the widget with the new term.
-function GridWindow:setWidgetTooltip(widget)
-  if not self.tooltip or self.fixedTooltip then
-    return
-  end
-  if type(widget) == 'string' then
-    self.tooltip:setTerm('manual.' .. widget, self.tooltipTerm)
-  elseif widget and widget.tooltipTerm then
-    self.tooltip:setTerm('manual.' .. widget.tooltipTerm, widget.tooltipTerm)
-  else
-    self.tooltip:setTerm('manual.' .. self.tooltipTerm, self.tooltipTerm)
-  end
-  self.tooltip:redraw()
-end
---- Moves to the next #cols widgets at once, keeping the cursor in place when possible.
--- @tparam number dx Page change direction (1 or -1).
-function GridWindow:nextPage(dx)
-  local oldWidget = self:currentWidget()
-  self.offsetRow = math.max(0, self.offsetRow + dx * self:rowCount())
-  self.currentRow = self.currentRow + dx * self:rowCount()
-  self:refreshGrid()
-  local newWidget = self:currentWidget()
-  while not newWidget do
-    self.currentRow = self.currentRow - dx
-    newWidget = self:currentWidget()
-  end
-  if oldWidget ~= newWidget then
-    if newWidget.selectSound then
-      AudioManager:playSFX(newWidget.selectSound)
-    end
-    if oldWidget then
-      oldWidget:setSelected(false)
-    end
-  end
-  self:setSelectedWidget(newWidget)
-end
-
--- ------------------------------------------------------------------------------------------------
--- Input - Keybord
--- ------------------------------------------------------------------------------------------------
-
---- Called when player confirms.
--- @tparam GridWidget widget The current selected widget.
-function GridWindow:onConfirm(widget)
-  widget = widget or self:currentWidget()
-  if widget then
-    if widget.enabled then
-      if widget.confirmSound then
-        AudioManager:playSFX(widget.confirmSound)
-      end
-      if widget.onConfirm then
-        widget.onConfirm(self, widget)
-      end
-    else
-      if widget.errorSound then
-        AudioManager:playSFX(widget.errorSound)
-      end
-      if widget.onError then
-        widget.onError(self, widget)
-      end
-    end
-  else
-    Window.onConfirm(self)
-  end
-end
---- Called when player cancels.
--- @tparam GridWidget widget The current selected widget.
-function GridWindow:onCancel(widget)
-  widget = widget or self:currentWidget()
-  if widget then
-    if widget.cancelSound then
-      AudioManager:playSFX(widget.cancelSound)
-    end
-    if widget.onCancel then
-      widget.onCancel(self, widget)
-    end
-  else
-    Window.onCancel(self)
-  end
-end
---- Called when a text input is received.
--- @tparam string c The input character.
--- @tparam GridWidget widget The current selected widget.
-function GridWindow:onTextInput(c, widget)
-  widget = widget or self:currentWidget()
-  if widget.onTextInput then
-    widget.onTextInput(self, widget)
-  end
-end
---- Called when player moves cursor.
--- @tparam number dx The input in the horizontal axis (-1 to 1).
--- @tparam number dy The input in the vertical axis (-1 to 1).
--- @tparam GridWidget widget The current selected widget.
-function GridWindow:onMove(dx, dy, widget)
-  widget = widget or self:currentWidget()
-  if widget and widget.onMove then
-    widget.onMove(self, widget, dx, dy)
-  end
-  self:nextWidget(dx, dy, true)
-end
-
--- ------------------------------------------------------------------------------------------------
--- Input - Mouse
--- ------------------------------------------------------------------------------------------------
-
---- Overrides `Window:onClick`. First verifies if user clicked on scroll.
--- @override
-function GridWindow:onClick(button, x, y, triggerPoint)
-  if button == 1 and self.scroll and self.scroll:onClick(x, y) then
-    return
-  else
-    if self.tooltip then
-      self.tooltip:onMove(x, y)
-    end
-    Window.onClick(self, button, x, y, triggerPoint)
-  end
-end
---- Overrides `Window:onMouseConfirm`.
--- @override
-function GridWindow:onMouseConfirm(x, y, triggerPoint)
-  local widget = self:clickedWidget(x, y, triggerPoint)
-  if not widget then
-    return
-  end
-  if widget.enabled then
-    if widget.clickSound then
-      AudioManager:playSFX(widget.clickSound)
-    end
-    if widget.onClick then
-      widget.onClick(self, widget, x, y)
-    end
-  else
-    if widget.errorSound then
-      AudioManager:playSFX(widget.errorSound)
-    end
-    if widget.onError then
-      widget.onError(self, widget)
-    end
-  end
-end
---- Called when player moves the mouse.
--- @tparam number x Mouse x.
--- @tparam number y Mouse y.
--- @treturn boolean True if the pointer is over a selectablt widget, false otherwise.
-function GridWindow:onMouseMove(x, y)
-  if self.tooltip then
-    self.tooltip:onMove(x, y)
-  end
-  if self:isInside(x, y) then
-    if self.scroll then
-      self.scroll:onMouseMove(x, y)
-    end
-    x, y = self:getCellCoordinates(x, y)
-    local widget = self:getCell(x, y)
-    if widget then
-      self.currentCol = x + self.offsetCol
-      self.currentRow = y + self.offsetRow
-      self:setSelectedWidget(widget)
-      return true
-    end
-  end
-  return false
-end
-
--- ------------------------------------------------------------------------------------------------
--- Button Input
--- ------------------------------------------------------------------------------------------------
-
---- Called when player presses "Confirm" on this button.
--- @tparam Button button The selected button.
-function GridWindow:onButtonConfirm(button)
-  self.result = button.index
-end
---- Called when player presses "Cancel" on this button.
--- @tparam Button button The selected button.
-function GridWindow:onButtonCancel(button)
-  self.result = 0
-end
-
--- ------------------------------------------------------------------------------------------------
--- Coordinate change
--- ------------------------------------------------------------------------------------------------
-
---- Computes the column and row based on mouse coordinates.
--- @tparam number x Pixel x relative to window's center.
--- @tparam number y Pixel y relative to window's center.
--- @treturn number Hovered column.
--- @treturn number Hovered row.
-function GridWindow:getCellCoordinates(x, y)
-  x = x + self.width / 2 - self:paddingX() - self:gridX() + self:colMargin() / 2
-  x = x / (self:cellWidth() + self:colMargin())
-  y = y + self.height / 2  - self:paddingY() - self:gridY() + self:rowMargin() / 2
-  y = y / (self:cellHeight() + self:rowMargin()) 
-  x = math.floor(x) + 1
-  y = math.floor(y) + 1
-  return x, y
-end
---- Gets the coordinates adjusted depending on loop types.
--- @tparam number c The column number.
--- @tparam number r The row number.
--- @tparam number dx The direction in x.
--- @tparam number dy The direction in y.
--- @treturn number New column number.
--- @treturn number New row number.
-function GridWindow:movedCoordinates(c, r, dx, dy)
-  local widget = self.matrix:get(c + dx, r + dy)
-  if widget then
-    return c + dx, r + dy
-  end
-  if dx ~= 0 then
-    if self.loopHorizontal then
-      if dx > 0 then
-        c = self:rightCell(r)
-      else
-        c = self:leftCell(r)
-      end
-    end
-  else
-    if self.loopVertical then
-      if dy > 0 then
-        r = self:upperCell(c)
-      else
-        r = self:bottomCell(c)
-      end
-    end
-  end
-  return c, r
-end
---- Loops row r to the right.
--- @tparam number r Row number of the current selected cell.
--- @treturn number New row number.
-function GridWindow:rightCell(r)
-  local c = 1
-  while not self.matrix:get(c,r) do
-    c = c + 1
-  end
-  return c
-end
---- Loops row r to the left.
--- @tparam number r Row number of the current selected cell.
--- @treturn number New row number.
-function GridWindow:leftCell(r)
-  local c = self.matrix.width
-  while not self.matrix:get(c,r) do
-    c = c - 1
-  end
-  return c
-end
---- Loops column c up.
--- @tparam number c Column number of the current selected cell.
--- @treturn number New column number.
-function GridWindow:upperCell(c)
-  local r = 1
-  while not self.matrix:get(c,r) do
-    r = r + 1
-  end
-  return r
-end
---- Loops column c down.
--- @tparam number c Column number of the current selected cell.
--- @treturn number New column number.
-function GridWindow:bottomCell(c)
-  local r = self.matrix.height
-  while not self.matrix:get(c,r) do
-    r = r - 1
-  end
-  return r
-end
-
--- ------------------------------------------------------------------------------------------------
--- Viewport
--- ------------------------------------------------------------------------------------------------
-
---- Adapts the visible buttons.
--- @tparam number c The current widget's column.
--- @tparam number r The current widget's row.
-function GridWindow:updateViewport(c, r)
-  local newOffsetCol, newOffsetRow = self:newViewport(c, r)
-  if newOffsetCol ~= self.offsetCol or newOffsetRow ~= self.offsetRow then
-    self.offsetCol = newOffsetCol
-    self.offsetRow = newOffsetRow
-    self:refreshGrid()
-  end
-end
---- Refreshes which widget is visible according to current offset.
-function GridWindow:refreshGrid()
-  for widget in self.matrix:iterator() do
-    widget:hide()
-    widget:updatePosition(self.position)
-    widget:show()
-  end
-  if self.scroll then
-    self.scroll:updatePosition(self.position)
-  end
-end
---- Determines the new minimum offset (c, r) coordinates of the widget matrix viewport.
--- The offset if the difference between the current widget's coordinates and the selected visible cell's coordinates.
--- @tparam number newc The selected widget's column.
--- @tparam number newr The selected widget's row.
--- @treturn number Offset column.
--- @treturn number Offset row.
-function GridWindow:newViewport(newc, newr)
-  newc, newr = newc or self.currentCol, newr or self.currentRow
-  local c, r = self.offsetCol, self.offsetRow
-  if newc < c + 1 then
-    c = newc - 1
-  elseif newc > c + self:colCount() then
-    c = newc - self:colCount()
-  end
-  if newr < r + 1 then
-    r = newr - 1
-  elseif newr > r + self:rowCount() then
-    r = newr - self:rowCount()
-  end
-  return c, r
-end
-
--- ------------------------------------------------------------------------------------------------
--- Properties
--- ------------------------------------------------------------------------------------------------
-
---- The number of visible columns.
--- @treturn number
-function GridWindow:colCount()
-  return 3
-end
---- The number of visible rows.
--- @treturn number
-function GridWindow:rowCount()
-  return 4
-end
---- Number of rows that where actually occupied by buttons.
--- @treturn number
-function GridWindow:actualRowCount()
-  return self.matrix.height
-end
---- Grid x-axis displacement in pixels.
--- @treturn number
-function GridWindow:gridX()
-  return 0
-end
---- Grid y-axis displacement in pixels.
--- @treturn number
-function GridWindow:gridY()
-  return 0
-end
----The window's width in pixels.
--- @treturn number
-function GridWindow:computeWidth()
-  local cols = self:colCount()
-  local buttons = cols * self:cellWidth() + (cols - 1) * self:colMargin()
-  return self:paddingX() * 2 + buttons + self:gridX()
-end
---- The window's height in pixels.
--- @treturn number
-function GridWindow:computeHeight()
-  local rows = self:rowCount()
-  local cells = rows * self:cellHeight() + (rows - 1) * self:rowMargin()
-  return self:paddingY() * 2 + cells + self:gridY()
-end
---- The adjusted cell width for the given total window width.
--- @treturn number
-function GridWindow:computeCellWidth(w)
-  return (w - self:paddingX() * 2 - self:colMargin() * (self:colCount() - 1)) / self:colCount()
-end
---- The adjusted cell height for the given total window height.
--- @treturn number
-function GridWindow:computeCellHeight(h)
-  return (h - self:paddingY() * 2 - self:rowMargin() * (self:rowCount() - 1)) / self:rowCount()
-end
---- The width of a cell in pixels.
--- @treturn number
-function GridWindow:cellWidth()
-  return 100
-end
---- The height of a cell in pixels.
--- @treturn number
-function GridWindow:cellHeight()
-  return GameManager:isMobile() and 22 or 18
-end
---- The space between columns in pixels.
--- @treturn number
-function GridWindow:colMargin()
-  return 6
-end
---- The space between rows in pixels.
--- @treturn number
-function GridWindow:rowMargin()
-  return 2
-end
-
-return GridWindow
+
+-- ================================================================================================
+
+--- Provides the base for windows with widgets in a matrix.
+---------------------------------------------------------------------------------------------------
+-- @windowmod GridWindow
+-- @extend Window
+
+-- ================================================================================================
+
+-- Imports
+local GridScroll = require('core/gui/widget/GridScroll')
+local Highlight = require('core/gui/widget/Highlight')
+local Matrix2 = require('core/math/Matrix2')
+local Tooltip = require('core/gui/widget/Tooltip')
+local Vector = require('core/math/Vector')
+local Window = require('core/gui/Window')
+local WindowCursor = require('core/gui/widget/WindowCursor')
+
+-- Class table.
+local GridWindow = class(Window)
+
+-- ------------------------------------------------------------------------------------------------
+-- Initialization
+-- ------------------------------------------------------------------------------------------------
+
+--- Overrides `Window:setProperties`. 
+-- @override
+function GridWindow:setProperties()
+  Window.setProperties(self)
+  self.loopVertical = true
+  self.loopHorizontal = true
+  self.tooltipTerm = nil
+  self.fixedTooltip = false
+end
+--- Overrides `Window:createContent`. 
+-- @override
+function GridWindow:createContent(width, height)
+  self.matrix = Matrix2(self:colCount(), 1)
+  self:createWidgets()
+  self.currentCol = 1
+  self.currentRow = 1
+  self.offsetCol = 0
+  self.offsetRow = 0
+  if not self.noCursor then
+    self.cursor = WindowCursor(self)
+  end
+  if not self.noHighlight then
+    self.highlight = Highlight(self)
+  end
+  if self.tooltipTerm then
+    self.tooltip = Tooltip(self, self.tooltipTerm, self.tooltipAlign)
+    self.content:add(self.tooltip)
+  end
+  Window.createContent(self, width or self:computeWidth(), height or self:computeHeight())
+  self:packWidgets()
+end
+--- Refreshes widgets' color, position, and enabled condition.
+function GridWindow:refreshWidgets()
+  for i = 1, #self.matrix do
+    self.matrix[i]:refresh()
+    self.matrix[i]:refreshEnabled()
+    self.matrix[i]:refreshState()
+  end
+  if not self:currentWidget() then
+    self.currentCol = 1
+    self.currentRow = 1
+  end
+  local current = self:currentWidget()
+  if current then
+    self:setSelectedWidget(current)
+  end
+  self:packWidgets()
+end
+--- Reposition widgets so they are aligned and inside the window and adjusts sliders.
+function GridWindow:packWidgets()
+  self.matrix.height = math.ceil(#self.matrix / self:colCount())
+  if self:actualRowCount() > self:rowCount() then
+    self.scroll = self.scroll or GridScroll(self)
+  elseif self.scroll then
+    self.scroll:destroy()
+    self.scroll = nil
+  end
+  self:updateViewport(self.currentCol, self.currentRow)
+  if self.cursor then
+    self.cursor:updatePosition(self.position)
+  end
+  if self.highlight then
+    self.highlight:updatePosition(self.position)
+  end
+end
+
+-- ------------------------------------------------------------------------------------------------
+-- General
+-- ------------------------------------------------------------------------------------------------
+
+--- Overrides `Window:setActive`. Hides cursor and unselected widget if deactivated.
+-- @override
+function GridWindow:setActive(value)
+  if self.active ~= value then
+    Window.setActive(self, value)
+    local widget = self:currentWidget()
+    if value then
+      if widget then
+        widget:setSelected(true)
+        if widget.onSelect then
+          widget.onSelect(self, widget)
+        end
+        self:setWidgetTooltip(widget)
+        if self.cursor and self.open then
+          self.cursor:show()
+        end
+        if self.highlight and self.open then
+          self.highlight:show()
+        end
+      end
+    else
+      if self.cursor then
+        self.cursor:hide()
+      end
+      if not (widget and widget.selected) then
+        if self.highlight then
+          self.highlight:hide()
+        end
+      end
+    end
+  end
+end
+--- Overrides `Window:showContent`. Checks if there is a selected widget to show/hide the cursor.
+-- @override
+function GridWindow:showContent()
+  Window.showContent(self)
+  local widget = self:currentWidget()
+  if widget and widget.selected then
+    if widget.onSelect then
+      widget.onSelect(self, widget)
+    end
+    self:setWidgetTooltip(widget)
+  else
+    if self.cursor then
+      self.cursor:hide()
+    end
+    if self.highlight then
+      self.highlight:hide()
+    end
+  end
+end
+
+-- ------------------------------------------------------------------------------------------------
+-- Widgets
+-- ------------------------------------------------------------------------------------------------
+
+--- Gets the cell shown in the given position.
+-- @treturn Widget
+function GridWindow:getCell(x, y)
+  if x < 1 or x > self:colCount() or y < 1 or y > self:rowCount() then
+    return nil
+  end
+  return self.matrix:get(self.offsetCol + x, self.offsetRow + y)
+end
+--- Adds the grid widgets of the window.
+function GridWindow:createWidgets()
+  -- Abstract.
+end
+--- Gets current selected widget.
+-- @treturn GridWidget The selected widget.
+function GridWindow:currentWidget()
+  if self.currentCol < 1 or self.currentCol > self.matrix.width or
+      self.currentRow < 1 or self.currentRow > self.matrix.height then
+    return nil
+  end
+  return self.matrix:get(self.currentCol, self.currentRow)
+end
+--- Gets widget that was clicked on.
+-- @treturn GridWidget The clicked widget, or nil if the coordinates are invalid.
+function GridWindow:clickedWidget(x, y, triggerPoint)
+  if triggerPoint ~= nil then
+    -- Touch
+    local widget1 = self:getCell(self:getCellCoordinates(triggerPoint.x, triggerPoint.y))
+    local widget2 = self:getCell(self:getCellCoordinates(x, y))
+    if widget1 ~= widget2 then
+      return nil
+    end
+  end
+  if not self:onMouseMove(x, y) then
+    return nil
+  end
+  return self:currentWidget()
+end
+--- Gets the number of buttons.
+-- @treturn number
+function GridWindow:widgetCount()
+  return #self.matrix
+end
+--- Insert widget at the given index.
+-- @tparam GridWidget widget The widget to insert.
+-- @tparam[opt] number i The index of the widget. If nil, appends to the end.
+function GridWindow:insertWidget(widget, i)
+  i = i or #self.matrix + 1
+  local last = #self.matrix
+  assert(i >= 1 and i <= last + 1, 'invalid widget index: ' .. i)
+  for w = last + 1, i + 1, -1 do
+    self.matrix[w] = self.matrix[w - 1]
+    self.matrix[w]:setIndex(w)
+  end
+  self.matrix[i] = widget
+  widget:setIndex(i)
+end
+--- Removes widget at the given index.
+-- @tparam number i The index of the widget.
+-- @treturn GridWidget The removed widget.
+function GridWindow:removeWidget(i)
+  local last = #self.matrix
+  assert(i >= 1 and i <= last, 'invalid widget index: ' .. i)
+  local widget = self.matrix[i]
+  widget:destroy()
+  for w = i, last - 1 do
+    self.matrix[w] = self.matrix[w + 1]
+    self.matrix[w]:setIndex(w)
+  end
+  self.matrix[last] = nil
+  return widget
+end
+--- Moves a widget.
+-- @tparam GridWidget widget The widget to be moved.
+-- @tparam number i The widget's new position.
+function GridWindow:moveWidget(widget, i)
+  local last = #self.matrix
+  for w = widget.index, last - 1 do
+    self.matrix[w] = self.matrix[w + 1]
+    self.matrix[w]:setIndex(w)
+  end
+  self.matrix[last] = nil
+  self:insertWidget(widget, i)
+end
+--- Finds widget by its key.
+-- @tparam string key Widget's key.
+-- @treturn GridWidget The widget with the given key, or nil if not found.
+function GridWindow:findWidget(key)
+  for i = 1, #self.matrix do
+    if self.matrix[i].key == key then
+      return self.matrix[i]
+    end
+  end
+end
+--- Removes all widgets.
+function GridWindow:clearWidgets()
+  local last = #self.matrix
+  for w = 1, last do
+    self.matrix[w]:destroy()
+    self.matrix[w] = nil
+  end
+end
+--- Selects the next widget in the grid from the given direction.
+-- @tparam number dx Horizontal direction (from -1 to 1).
+-- @tparam number dy Horizontal direction (from -1 ot 1).
+-- @tparam boolean playSound True of play the select sound.
+function GridWindow:nextWidget(dx, dy, playSound)
+  local c, r = self:movedCoordinates(self.currentCol, self.currentRow, dx, dy)
+  local oldWidget = self:currentWidget()
+  self.currentCol = c
+  self.currentRow = r
+  local newWidget = self:currentWidget()
+  if oldWidget ~= newWidget then 
+    if playSound and newWidget.selectSound then
+      AudioManager:playSFX(newWidget.selectSound)
+    end
+    if oldWidget then
+      oldWidget:setSelected(false)
+    end
+  end
+  self:setSelectedWidget(newWidget)
+end
+--- Sets the current selected widget.
+-- @tparam GridWidget widget Nil to unselected all widgets.
+function GridWindow:setSelectedWidget(widget)
+  if widget then
+    widget:setSelected(true)
+    if widget.onSelect then
+      widget.onSelect(self, widget)
+    end
+    self:setWidgetTooltip(widget)
+    self:updateViewport()
+    if self.cursor then
+      self.cursor:updatePosition(self.position)
+      if self.open then
+        self.cursor:show()
+      end
+    end
+    if self.highlight then
+      self.highlight:updatePosition(self.position)
+      if self.open then
+        self.highlight:show()
+      end
+    end
+  else
+    widget = self:currentWidget()
+    if widget then
+      widget:setSelected(false)
+    end
+    if self.cursor then
+      self.cursor:hide()
+    end
+    if self.highlight then
+      self.highlight:hide()
+    end
+  end
+end
+--- Gets the tooltip term according to gven widget.
+-- @tparam GridWidget|string widget The new term or the widget with the new term.
+function GridWindow:setWidgetTooltip(widget)
+  if not self.tooltip or self.fixedTooltip then
+    return
+  end
+  if type(widget) == 'string' then
+    self.tooltip:setTerm('manual.' .. widget, self.tooltipTerm)
+  elseif widget and widget.tooltipTerm then
+    self.tooltip:setTerm('manual.' .. widget.tooltipTerm, widget.tooltipTerm)
+  else
+    self.tooltip:setTerm('manual.' .. self.tooltipTerm, self.tooltipTerm)
+  end
+  self.tooltip:redraw()
+end
+--- Moves to the next #cols widgets at once, keeping the cursor in place when possible.
+-- @tparam number dx Page change direction (1 or -1).
+function GridWindow:nextPage(dx)
+  local oldWidget = self:currentWidget()
+  self.offsetRow = math.max(0, self.offsetRow + dx * self:rowCount())
+  self.currentRow = self.currentRow + dx * self:rowCount()
+  self:refreshGrid()
+  local newWidget = self:currentWidget()
+  while not newWidget do
+    self.currentRow = self.currentRow - dx
+    newWidget = self:currentWidget()
+  end
+  if oldWidget ~= newWidget then
+    if newWidget.selectSound then
+      AudioManager:playSFX(newWidget.selectSound)
+    end
+    if oldWidget then
+      oldWidget:setSelected(false)
+    end
+  end
+  self:setSelectedWidget(newWidget)
+end
+
+-- ------------------------------------------------------------------------------------------------
+-- Input - Keybord
+-- ------------------------------------------------------------------------------------------------
+
+--- Called when player confirms.
+-- @tparam GridWidget widget The current selected widget.
+function GridWindow:onConfirm(widget)
+  widget = widget or self:currentWidget()
+  if widget then
+    if widget.enabled then
+      if widget.confirmSound then
+        AudioManager:playSFX(widget.confirmSound)
+      end
+      if widget.onConfirm then
+        widget.onConfirm(self, widget)
+      end
+    else
+      if widget.errorSound then
+        AudioManager:playSFX(widget.errorSound)
+      end
+      if widget.onError then
+        widget.onError(self, widget)
+      end
+    end
+  else
+    Window.onConfirm(self)
+  end
+end
+--- Called when player cancels.
+-- @tparam GridWidget widget The current selected widget.
+function GridWindow:onCancel(widget)
+  widget = widget or self:currentWidget()
+  if widget then
+    if widget.cancelSound then
+      AudioManager:playSFX(widget.cancelSound)
+    end
+    if widget.onCancel then
+      widget.onCancel(self, widget)
+    end
+  else
+    Window.onCancel(self)
+  end
+end
+--- Called when a text input is received.
+-- @tparam string c The input character.
+-- @tparam GridWidget widget The current selected widget.
+function GridWindow:onTextInput(c, widget)
+  widget = widget or self:currentWidget()
+  if widget.onTextInput then
+    widget.onTextInput(self, widget)
+  end
+end
+--- Called when player moves cursor.
+-- @tparam number dx The input in the horizontal axis (-1 to 1).
+-- @tparam number dy The input in the vertical axis (-1 to 1).
+-- @tparam GridWidget widget The current selected widget.
+function GridWindow:onMove(dx, dy, widget)
+  widget = widget or self:currentWidget()
+  if widget and widget.onMove then
+    widget.onMove(self, widget, dx, dy)
+  end
+  self:nextWidget(dx, dy, true)
+end
+
+-- ------------------------------------------------------------------------------------------------
+-- Input - Mouse
+-- ------------------------------------------------------------------------------------------------
+
+--- Overrides `Window:onClick`. First verifies if user clicked on scroll.
+-- @override
+function GridWindow:onClick(button, x, y, triggerPoint)
+  if button == 1 and self.scroll and self.scroll:onClick(x, y) then
+    return
+  else
+    if self.tooltip then
+      self.tooltip:onMove(x, y)
+    end
+    Window.onClick(self, button, x, y, triggerPoint)
+  end
+end
+--- Overrides `Window:onMouseConfirm`.
+-- @override
+function GridWindow:onMouseConfirm(x, y, triggerPoint)
+  local widget = self:clickedWidget(x, y, triggerPoint)
+  if not widget then
+    return
+  end
+  if widget.enabled then
+    if widget.clickSound then
+      AudioManager:playSFX(widget.clickSound)
+    end
+    if widget.onClick then
+      widget.onClick(self, widget, x, y)
+    end
+  else
+    if widget.errorSound then
+      AudioManager:playSFX(widget.errorSound)
+    end
+    if widget.onError then
+      widget.onError(self, widget)
+    end
+  end
+end
+--- Called when player moves the mouse.
+-- @tparam number x Mouse x.
+-- @tparam number y Mouse y.
+-- @treturn boolean True if the pointer is over a selectablt widget, false otherwise.
+function GridWindow:onMouseMove(x, y)
+  if self.tooltip then
+    self.tooltip:onMove(x, y)
+  end
+  if self:isInside(x, y) then
+    if self.scroll then
+      self.scroll:onMouseMove(x, y)
+    end
+    x, y = self:getCellCoordinates(x, y)
+    local widget = self:getCell(x, y)
+    if widget then
+      self.currentCol = x + self.offsetCol
+      self.currentRow = y + self.offsetRow
+      self:setSelectedWidget(widget)
+      return true
+    end
+  end
+  return false
+end
+
+-- ------------------------------------------------------------------------------------------------
+-- Button Input
+-- ------------------------------------------------------------------------------------------------
+
+--- Called when player presses "Confirm" on this button.
+-- @tparam Button button The selected button.
+function GridWindow:onButtonConfirm(button)
+  self.result = button.index
+end
+--- Called when player presses "Cancel" on this button.
+-- @tparam Button button The selected button.
+function GridWindow:onButtonCancel(button)
+  self.result = 0
+end
+
+-- ------------------------------------------------------------------------------------------------
+-- Coordinate change
+-- ------------------------------------------------------------------------------------------------
+
+--- Computes the column and row based on mouse coordinates.
+-- @tparam number x Pixel x relative to window's center.
+-- @tparam number y Pixel y relative to window's center.
+-- @treturn number Hovered column.
+-- @treturn number Hovered row.
+function GridWindow:getCellCoordinates(x, y)
+  x = x + self.width / 2 - self:paddingX() - self:gridX() + self:colMargin() / 2
+  x = x / (self:cellWidth() + self:colMargin())
+  y = y + self.height / 2  - self:paddingY() - self:gridY() + self:rowMargin() / 2
+  y = y / (self:cellHeight() + self:rowMargin()) 
+  x = math.floor(x) + 1
+  y = math.floor(y) + 1
+  return x, y
+end
+--- Gets the coordinates adjusted depending on loop types.
+-- @tparam number c The column number.
+-- @tparam number r The row number.
+-- @tparam number dx The direction in x.
+-- @tparam number dy The direction in y.
+-- @treturn number New column number.
+-- @treturn number New row number.
+function GridWindow:movedCoordinates(c, r, dx, dy)
+  local widget = self.matrix:get(c + dx, r + dy)
+  if widget then
+    return c + dx, r + dy
+  end
+  if dx ~= 0 then
+    if self.loopHorizontal then
+      if dx > 0 then
+        c = self:rightCell(r)
+      else
+        c = self:leftCell(r)
+      end
+    end
+  else
+    if self.loopVertical then
+      if dy > 0 then
+        r = self:upperCell(c)
+      else
+        r = self:bottomCell(c)
+      end
+    end
+  end
+  return c, r
+end
+--- Loops row r to the right.
+-- @tparam number r Row number of the current selected cell.
+-- @treturn number New row number.
+function GridWindow:rightCell(r)
+  local c = 1
+  while not self.matrix:get(c,r) do
+    c = c + 1
+  end
+  return c
+end
+--- Loops row r to the left.
+-- @tparam number r Row number of the current selected cell.
+-- @treturn number New row number.
+function GridWindow:leftCell(r)
+  local c = self.matrix.width
+  while not self.matrix:get(c,r) do
+    c = c - 1
+  end
+  return c
+end
+--- Loops column c up.
+-- @tparam number c Column number of the current selected cell.
+-- @treturn number New column number.
+function GridWindow:upperCell(c)
+  local r = 1
+  while not self.matrix:get(c,r) do
+    r = r + 1
+  end
+  return r
+end
+--- Loops column c down.
+-- @tparam number c Column number of the current selected cell.
+-- @treturn number New column number.
+function GridWindow:bottomCell(c)
+  local r = self.matrix.height
+  while not self.matrix:get(c,r) do
+    r = r - 1
+  end
+  return r
+end
+
+-- ------------------------------------------------------------------------------------------------
+-- Viewport
+-- ------------------------------------------------------------------------------------------------
+
+--- Adapts the visible buttons.
+-- @tparam number c The current widget's column.
+-- @tparam number r The current widget's row.
+function GridWindow:updateViewport(c, r)
+  local newOffsetCol, newOffsetRow = self:newViewport(c, r)
+  if newOffsetCol ~= self.offsetCol or newOffsetRow ~= self.offsetRow then
+    self.offsetCol = newOffsetCol
+    self.offsetRow = newOffsetRow
+    self:refreshGrid()
+  end
+end
+--- Refreshes which widget is visible according to current offset.
+function GridWindow:refreshGrid()
+  for widget in self.matrix:iterator() do
+    widget:hide()
+    widget:updatePosition(self.position)
+    widget:show()
+  end
+  if self.scroll then
+    self.scroll:updatePosition(self.position)
+  end
+end
+--- Determines the new minimum offset (c, r) coordinates of the widget matrix viewport.
+-- The offset if the difference between the current widget's coordinates and the selected visible cell's coordinates.
+-- @tparam number newc The selected widget's column.
+-- @tparam number newr The selected widget's row.
+-- @treturn number Offset column.
+-- @treturn number Offset row.
+function GridWindow:newViewport(newc, newr)
+  newc, newr = newc or self.currentCol, newr or self.currentRow
+  local c, r = self.offsetCol, self.offsetRow
+  if newc < c + 1 then
+    c = newc - 1
+  elseif newc > c + self:colCount() then
+    c = newc - self:colCount()
+  end
+  if newr < r + 1 then
+    r = newr - 1
+  elseif newr > r + self:rowCount() then
+    r = newr - self:rowCount()
+  end
+  return c, r
+end
+
+-- ------------------------------------------------------------------------------------------------
+-- Properties
+-- ------------------------------------------------------------------------------------------------
+
+--- The number of visible columns.
+-- @treturn number
+function GridWindow:colCount()
+  return 3
+end
+--- The number of visible rows.
+-- @treturn number
+function GridWindow:rowCount()
+  return 4
+end
+--- Number of rows that where actually occupied by buttons.
+-- @treturn number
+function GridWindow:actualRowCount()
+  return self.matrix.height
+end
+--- Grid x-axis displacement in pixels.
+-- @treturn number
+function GridWindow:gridX()
+  return 0
+end
+--- Grid y-axis displacement in pixels.
+-- @treturn number
+function GridWindow:gridY()
+  return 0
+end
+---The window's width in pixels.
+-- @treturn number
+function GridWindow:computeWidth()
+  local cols = self:colCount()
+  local buttons = cols * self:cellWidth() + (cols - 1) * self:colMargin()
+  return self:paddingX() * 2 + buttons + self:gridX()
+end
+--- The window's height in pixels.
+-- @treturn number
+function GridWindow:computeHeight()
+  local rows = self:rowCount()
+  local cells = rows * self:cellHeight() + (rows - 1) * self:rowMargin()
+  return self:paddingY() * 2 + cells + self:gridY()
+end
+--- The adjusted cell width for the given total window width.
+-- @treturn number
+function GridWindow:computeCellWidth(w)
+  return (w - self:paddingX() * 2 - self:colMargin() * (self:colCount() - 1)) / self:colCount()
+end
+--- The adjusted cell height for the given total window height.
+-- @treturn number
+function GridWindow:computeCellHeight(h)
+  return (h - self:paddingY() * 2 - self:rowMargin() * (self:rowCount() - 1)) / self:rowCount()
+end
+--- The width of a cell in pixels.
+-- @treturn number
+function GridWindow:cellWidth()
+  return 100
+end
+--- The height of a cell in pixels.
+-- @treturn number
+function GridWindow:cellHeight()
+  return GameManager:isMobile() and 22 or 18
+end
+--- The space between columns in pixels.
+-- @treturn number
+function GridWindow:colMargin()
+  return 6
+end
+--- The space between rows in pixels.
+-- @treturn number
+function GridWindow:rowMargin()
+  return 2
+end
+
+return GridWindow