--- conflicted
+++ resolved
@@ -1,441 +1,413 @@
-
--- ================================================================================================
-
---- Provides the base for windows.
--- Every content element for the window must inherit from `Component`.
----------------------------------------------------------------------------------------------------
--- @windowmod Window
--- @extend Component
--- @extend Transformable
-
--- ================================================================================================
-
--- Imports
-local Component = require('core/gui/Component')
-local List = require('core/datastruct/List')
-local SpriteGrid = require('core/graphics/SpriteGrid')
-<<<<<<< HEAD
-local TextComponent = require('core/gui/widget/TextComponent')
-=======
->>>>>>> 9394762b
-local Transformable = require('core/math/transform/Transformable')
-local Vector = require('core/math/Vector')
-
--- Alias
-local floor = math.floor
-
--- Class table.
-local Window = class(Component, Transformable)
-
--- ------------------------------------------------------------------------------------------------
--- Initialization
--- ------------------------------------------------------------------------------------------------
-
---- Constructor.
--- @tparam Menu menu Parent Menu.
--- @tparam[opt] number width Total width in pixels. If nil, must be set later.
--- @tparam[opt] number height Total height in pixels. If nil, must be set later.
--- @tparam[opt] Vector position The position of the center of the window.
---  If nil, sets as tha center of the screen.
-function Window:init(menu, width, height, position)
-  Transformable.init(self, position)
-  self.menu = menu
-  self:setProperties()
-  if not self.noSkin then
-    self.background = SpriteGrid(self:getBG(), Vector(0, 0, 1))
-    self.frame = SpriteGrid(self:getFrame(), Vector(0, 0, 1))
-  end
-  self.width = width
-  self.height = height
-  self.active = false
-  self:insertSelf()
-  Component.init(self, position, width, height)
-  self:setPosition(position or Vector(0, 0, 0))
-  self:setVisible(false)
-  self.lastOpen = true
-end
---- Sets general properties.
-function Window:setProperties()
-  self.noSkin = false
-  self.maxTouchHoldTime = 1
-  self.speed = 10
-  self.offBoundsCancel = true
-end
---- Overrides `Component:createContent`. By default, only creates the skin.
--- @override
-function Window:createContent(width, height)
-  self.width = width
-  self.height = height
-  if self.background then
-    self.background:createGrid(MenuManager.renderer, width, height)
-    self.background:setHSV(nil, nil, MenuManager.windowColor / 100)
-  end
-  if self.frame then
-    self.frame:createGrid(MenuManager.renderer, width, height)
-  end
-<<<<<<< HEAD
-  if self.tooltipTerm then
-    local w = ScreenManager.width - self.menu:windowMargin() * 2
-    local h = ScreenManager.height - self.menu:windowMargin() * 2
-    self.tooltip = TextComponent('', Vector(-w/2, -h/2, -50), w, 'left', Fonts.menu_tooltip)
-    self.tooltip:setTerm('manual.' .. self.tooltipTerm, '')
-    self.tooltip:setAlign('left', self.tooltipAlign or 'bottom')
-    self.tooltip:setMaxHeight(h)
-    self.tooltip:redraw()
-  end
-=======
->>>>>>> 9394762b
-end
-
--- ------------------------------------------------------------------------------------------------
--- General
--- ------------------------------------------------------------------------------------------------
-
---- Updates all content elements.
-function Window:update(dt)
-  Transformable.update(self, dt)
-  if self.background then
-    self.background:update(dt)
-  end
-  if self.frame then
-    self.frame:update(dt)
-  end
-  Component.update(self, dt)
-end
---- Updates all content element's position.
-function Window:updatePosition()
-  if self.background then
-    self.background:updatePosition(self.position)
-  end
-  if self.frame then
-    self.frame:updatePosition(self.position)
-  end
-  Component.updatePosition(self)
-end
---- Overrides `Component:refresh`. Refreshes the background color.
--- @override
-function Window:refresh()
-  Component.refresh(self)
-  if self.background then
-    self.background:setHSV(nil, nil, MenuManager.windowColor / 100)
-  end
-end
---- Erases content.
-function Window:destroy()
-  if self.background then
-    self.background:destroy()
-  end
-  if self.frame then
-    self.frame:destroy()
-  end
-  Component.destroy(self)
-end
---- Sets this window as the active one.
-function Window:activate()
-  self.menu:setActiveWindow(self)
-end
---- Deactivate this window if it's the current active one.
-function Window:deactivate()
-  if self.menu.activeWindow == self then
-    self.menu:setActiveWindow(nil)
-  end
-end
---- Activates/deactivates window.
--- @tparam boolean value True to activate, false to deactivate.
-function Window:setActive(value)
-  self.active = value
-<<<<<<< HEAD
-  if self.tooltip then
-    self.tooltip:setVisible(value and not MenuManager.disableTooltips)
-  end
-=======
->>>>>>> 9394762b
-end
---- Checks in a screen point is within window's bounds.
--- @tparam number x Pixel x of point.
--- @tparam number y Pixel y of point.
--- @treturn boolean Whether the given point is inside window.
-function Window:isInside(x, y)
-  local w = self.width / 2
-  local h = self.height / 2
-  return x >= -w and x <= w and y >= -h and y <= h
-end
-
--- ------------------------------------------------------------------------------------------------
--- Properties
--- ------------------------------------------------------------------------------------------------
-
---- Sets the window to fully open or fully closed.
--- @tparam boolean value True to open it, false to hide.
-function Window:setVisible(value)
-  if value then
-    self:showContent()
-    self:setScale(nil, 1)
-    self.open = true
-    self.lastOpen = true
-    self.closed = false
-  else
-    self:hideContent()
-    self:setScale(nil, 0)
-    self.lastOpen = false
-    self.open = false
-    self.closed = true
-  end
-end
---- Sets this window's position.
--- @tparam Vector position New position.
-function Window:setXYZ(...)
-  Transformable.setXYZ(self, ...)
-  self:updatePosition()
-end
---- Scales this window.
--- @tparam number sx Scale in axis x.
--- @tparam number sy Scale in axis y.
-function Window:setScale(sx, sy)
-  Transformable.setScale(self, sx, sy)
-  if self.background then
-    self.background:updateTransform(self)
-  end
-  if self.frame then
-    self.frame:updateTransform(self)
-  end
-end
---- Changes the window's size.
--- It recreates all contents.
--- @tparam number w Window's width in UI coordinates.
--- @tparam number h Window's width in UI coordinates.
-function Window:resize(w, h)
-  w, h = w or self.width, h or self.height
-  if w ~= self.width or h ~= self.height then
-    self.width = w
-    self.height = h
-    if self.background then
-      self.background:createGrid(MenuManager.renderer, w, h)
-      self.background:setHSV(nil, nil, MenuManager.windowColor / 100)
-    end
-    if self.frame then
-      self.frame:createGrid(MenuManager.renderer, w, h)
-    end
-    self:setPosition(self.position)
-  end
-end
---- Window's frame.
--- @treturn table
-function Window:getFrame()
-  return Database.animations[Config.animations.windowFrame]
-end
---- Window's background.
--- @treturn table
-function Window:getBG()
-  return Database.animations[Config.animations.windowSkin]
-end
---- Horizontal padding.
-function Window:paddingX()
-  return 8
-end
---- Vertical padding.
-function Window:paddingY()
-  return 8
-end
-
--- ------------------------------------------------------------------------------------------------
--- Show/hide
--- ------------------------------------------------------------------------------------------------
-
---- Overrides `Component:show`. Opens this window.
--- @override
-function Window:show()
-  if self.scaleY >= 1 then
-    return
-  end
-  self.closed = false
-  self.lastOpen = true
-  self:scaleTo(self.scaleX, 1, self.speed, true)
-  if self.scaleY >= 1 then
-    self.open = true
-    self:showContent()
-  end
-end
---- Overrides `Component:hide`. Closes this window.
--- @override
--- @tparam boolean fromMenu If it's called from Menu:hide.
---  If true, automatically opens the window back if its Menu opens again.
---  Else, it stays hidden until it is manually openned again.
-function Window:hide(fromMenu)
-  if self.scaleY <= 0 then
-    return
-  end
-  self.lastOpen = fromMenu
-  self.open = false
-  self:hideContent()
-  self:scaleTo(self.scaleX, 0, self.speed, true)
-  if self.scaleX >= 1 then
-    self.closed = true
-  end
-end
---- Inserts this window in the Menu's list.
-function Window:insertSelf()
-  if not self.menu.windowList:contains(self) then
-    self.menu.windowList:add(self)
-  end
-end
---- Removes this window from the Menu's list.
-function Window:removeSelf()
-  self.menu.windowList:removeElement(self)
-end
-
--- ------------------------------------------------------------------------------------------------
--- Content
--- ------------------------------------------------------------------------------------------------
-
---- Shows all content elements.
-function Window:showContent(...)
-  for c in self.content:iterator() do
-    if c.updatePosition then
-      c:updatePosition(self.position)
-    end
-    c:show(...)
-  end
-<<<<<<< HEAD
-  if self.tooltip and self.active and not MenuManager.disableTooltips then
-    self.tooltip:show(...)
-  end
-=======
->>>>>>> 9394762b
-end
---- Hides all content elements.
-function Window:hideContent(...)
-  for c in self.content:iterator() do
-    c:hide(...)
-  end
-end
-
--- ------------------------------------------------------------------------------------------------
--- Input
--- ------------------------------------------------------------------------------------------------
-
---- Checks if player pressed any Menu button.
--- By default, only checks the "cancel" key.
-function Window:checkInput()
-  if not self.open then
-    return
-  end
-  local x, y = InputManager.mouse:menuCoord()
-  x, y = x - self.position.x, y - self.position.y
-  if InputManager.textInput then
-    self:onTextInput(InputManager.textInput)
-  elseif InputManager.keys['confirm']:isTriggered() then
-    self:onConfirm()
-  elseif InputManager.keys['cancel']:isTriggered() then
-    self:onCancel()
-  elseif InputManager.keys['next']:isTriggered() then
-    self:onNext()
-  elseif InputManager.keys['prev']:isTriggered() then
-    self:onPrev()
-  elseif InputManager.keys['mouse1']:isTriggered() then
-    self:onClick(1, x, y)
-  elseif InputManager.keys['mouse2']:isTriggered() then
-    self:onClick(2, x, y)
-  elseif InputManager.keys['mouse3']:isTriggered() then
-    self:onClick(3, x, y)
-  elseif InputManager.keys['touch']:isReleased() and self.triggerPoint then
-    local triggerPoint = self.triggerPoint
-    self.triggerPoint = nil
-    if InputManager.keys['touch']:getHoldTime() <= self.maxTouchHoldTime then
-      self:onClick(5, x, y, triggerPoint)
-    end
-  elseif InputManager.keys['touch']:isTriggered() then
-    self.triggerPoint = Vector(x, y)
-    self:onClick(4, x, y)
-  elseif InputManager.mouse.moved then
-    self:onMouseMove(x, y)
-  else
-    local dx, dy = InputManager:ortAxis(0.5, 0.0625)
-    if dx ~= 0 or dy ~= 0 then
-      self:onMove(dx, dy)
-    end
-  end
-end
-
--- ------------------------------------------------------------------------------------------------
--- Input Callbacks
--- ------------------------------------------------------------------------------------------------
-
---- Called when player presses "confirm" key.
--- By default, only sets the result to 1.
-function Window:onConfirm()
-  self.result = 1
-  if self.confirmSound then
-    AudioManager:playSFX(self.confirmSound)
-  end
-end
---- Called when player presses "cancel" key.
--- By default, only dets the result to 0.
-function Window:onCancel()
-  self.result = 0
-  if self.cancelSound then
-    AudioManager:playSFX(self.cancelSound)
-  end
-end
---- Called when the player inserts a key while `InputManager.readingText` is true.
--- @tparam string c The inserted text.
-function Window:onTextInput(c)
-  -- Abstract.
-end
---- Called when player presses arrows.
--- @tparam number dx Movement direction in the x axis (-1 to 1).
--- @tparam number dy Movement direction in the y axis (-1 to 1).
-function Window:onMove(dx, dy)
-  -- Abstract.
-end
---- Called when player presses "next" key.
-function Window:onNext()
-  -- Abstract.
-end
---- Called when player presses "prev" key.
-function Window:onPrev()
-  -- Abstract.
-end
---- Called when player presses a mouse button or touches screen.
--- @tparam number button Button type ID (1-3 for mouse, 4-5 for touch).
--- @tparam number x Current cursor/touch x position relative to the window's center.
--- @tparam number y Current cursor/touch y position relative to the window's center.
--- @tparam Vector triggerPoint The point in which the click/touch started, relative to the window's center.
-function Window:onClick(button, x, y, triggerPoint)
-  if button == 1 then
-    if self:isInside(x, y) then
-      self:onMouseConfirm(x, y, triggerPoint)
-    elseif self.offBoundsCancel then
-      self:onMouseCancel(x, y)
-    end
-  elseif button == 2 then
-    self:onCancel()
-  elseif button == 4 then
-    if self.offBoundsCancel and not self:isInside(x, y) then
-      self:onMouseCancel(x, y)
-    end
-  elseif button == 5 then
-    self:onMouseConfirm(x, y, triggerPoint)
-  else
-    self:onConfirm()
-  end
-end
---- Confirmation by mouse or touch.
--- @tparam number x Cursor/touch x position relative to the window's center.
--- @tparam number y Cursor/touch y position relative to the window's center.
-function Window:onMouseConfirm(x, y)
-  self:onConfirm()
-end
---- Cancel my mouse or touch.
--- @tparam number x Cursor/touch x position relative to the window's center.
--- @tparam number y Cursor/touch y position relative to the window's center.
-function Window:onMouseCancel(x, y)
-  self:onCancel()
-end
---- Called when player moves mouse.
--- @tparam number x Current cursor/touch x position relative to the window's center.
--- @tparam number y Current cursor/touch y position relative to the window's center.
-function Window:onMouseMove(x, y)
-end
-
-return Window
+
+-- ================================================================================================
+
+--- Provides the base for windows.
+-- Every content element for the window must inherit from `Component`.
+---------------------------------------------------------------------------------------------------
+-- @windowmod Window
+-- @extend Component
+-- @extend Transformable
+
+-- ================================================================================================
+
+-- Imports
+local Component = require('core/gui/Component')
+local List = require('core/datastruct/List')
+local SpriteGrid = require('core/graphics/SpriteGrid')
+local Transformable = require('core/math/transform/Transformable')
+local Vector = require('core/math/Vector')
+
+-- Alias
+local floor = math.floor
+
+-- Class table.
+local Window = class(Component, Transformable)
+
+-- ------------------------------------------------------------------------------------------------
+-- Initialization
+-- ------------------------------------------------------------------------------------------------
+
+--- Constructor.
+-- @tparam Menu menu Parent Menu.
+-- @tparam[opt] number width Total width in pixels. If nil, must be set later.
+-- @tparam[opt] number height Total height in pixels. If nil, must be set later.
+-- @tparam[opt] Vector position The position of the center of the window.
+--  If nil, sets as tha center of the screen.
+function Window:init(menu, width, height, position)
+  Transformable.init(self, position)
+  self.menu = menu
+  self:setProperties()
+  if not self.noSkin then
+    self.background = SpriteGrid(self:getBG(), Vector(0, 0, 1))
+    self.frame = SpriteGrid(self:getFrame(), Vector(0, 0, 1))
+  end
+  self.width = width
+  self.height = height
+  self.active = false
+  self:insertSelf()
+  Component.init(self, position, width, height)
+  self:setPosition(position or Vector(0, 0, 0))
+  self:setVisible(false)
+  self.lastOpen = true
+end
+--- Sets general properties.
+function Window:setProperties()
+  self.noSkin = false
+  self.maxTouchHoldTime = 1
+  self.speed = 10
+  self.offBoundsCancel = true
+end
+--- Overrides `Component:createContent`. By default, only creates the skin.
+-- @override
+function Window:createContent(width, height)
+  self.width = width
+  self.height = height
+  if self.background then
+    self.background:createGrid(MenuManager.renderer, width, height)
+    self.background:setHSV(nil, nil, MenuManager.windowColor / 100)
+  end
+  if self.frame then
+    self.frame:createGrid(MenuManager.renderer, width, height)
+  end
+end
+
+-- ------------------------------------------------------------------------------------------------
+-- General
+-- ------------------------------------------------------------------------------------------------
+
+--- Updates all content elements.
+function Window:update(dt)
+  Transformable.update(self, dt)
+  if self.background then
+    self.background:update(dt)
+  end
+  if self.frame then
+    self.frame:update(dt)
+  end
+  Component.update(self, dt)
+end
+--- Updates all content element's position.
+function Window:updatePosition()
+  if self.background then
+    self.background:updatePosition(self.position)
+  end
+  if self.frame then
+    self.frame:updatePosition(self.position)
+  end
+  Component.updatePosition(self)
+end
+--- Overrides `Component:refresh`. Refreshes the background color.
+-- @override
+function Window:refresh()
+  Component.refresh(self)
+  if self.background then
+    self.background:setHSV(nil, nil, MenuManager.windowColor / 100)
+  end
+end
+--- Erases content.
+function Window:destroy()
+  if self.background then
+    self.background:destroy()
+  end
+  if self.frame then
+    self.frame:destroy()
+  end
+  Component.destroy(self)
+end
+--- Sets this window as the active one.
+function Window:activate()
+  self.menu:setActiveWindow(self)
+end
+--- Deactivate this window if it's the current active one.
+function Window:deactivate()
+  if self.menu.activeWindow == self then
+    self.menu:setActiveWindow(nil)
+  end
+end
+--- Activates/deactivates window.
+-- @tparam boolean value True to activate, false to deactivate.
+function Window:setActive(value)
+  self.active = value
+end
+--- Checks in a screen point is within window's bounds.
+-- @tparam number x Pixel x of point.
+-- @tparam number y Pixel y of point.
+-- @treturn boolean Whether the given point is inside window.
+function Window:isInside(x, y)
+  local w = self.width / 2
+  local h = self.height / 2
+  return x >= -w and x <= w and y >= -h and y <= h
+end
+
+-- ------------------------------------------------------------------------------------------------
+-- Properties
+-- ------------------------------------------------------------------------------------------------
+
+--- Sets the window to fully open or fully closed.
+-- @tparam boolean value True to open it, false to hide.
+function Window:setVisible(value)
+  if value then
+    self:showContent()
+    self:setScale(nil, 1)
+    self.open = true
+    self.lastOpen = true
+    self.closed = false
+  else
+    self:hideContent()
+    self:setScale(nil, 0)
+    self.lastOpen = false
+    self.open = false
+    self.closed = true
+  end
+end
+--- Sets this window's position.
+-- @tparam Vector position New position.
+function Window:setXYZ(...)
+  Transformable.setXYZ(self, ...)
+  self:updatePosition()
+end
+--- Scales this window.
+-- @tparam number sx Scale in axis x.
+-- @tparam number sy Scale in axis y.
+function Window:setScale(sx, sy)
+  Transformable.setScale(self, sx, sy)
+  if self.background then
+    self.background:updateTransform(self)
+  end
+  if self.frame then
+    self.frame:updateTransform(self)
+  end
+end
+--- Changes the window's size.
+-- It recreates all contents.
+-- @tparam number w Window's width in UI coordinates.
+-- @tparam number h Window's width in UI coordinates.
+function Window:resize(w, h)
+  w, h = w or self.width, h or self.height
+  if w ~= self.width or h ~= self.height then
+    self.width = w
+    self.height = h
+    if self.background then
+      self.background:createGrid(MenuManager.renderer, w, h)
+      self.background:setHSV(nil, nil, MenuManager.windowColor / 100)
+    end
+    if self.frame then
+      self.frame:createGrid(MenuManager.renderer, w, h)
+    end
+    self:setPosition(self.position)
+  end
+end
+--- Window's frame.
+-- @treturn table
+function Window:getFrame()
+  return Database.animations[Config.animations.windowFrame]
+end
+--- Window's background.
+-- @treturn table
+function Window:getBG()
+  return Database.animations[Config.animations.windowSkin]
+end
+--- Horizontal padding.
+function Window:paddingX()
+  return 8
+end
+--- Vertical padding.
+function Window:paddingY()
+  return 8
+end
+
+-- ------------------------------------------------------------------------------------------------
+-- Show/hide
+-- ------------------------------------------------------------------------------------------------
+
+--- Overrides `Component:show`. Opens this window.
+-- @override
+function Window:show()
+  if self.scaleY >= 1 then
+    return
+  end
+  self.closed = false
+  self.lastOpen = true
+  self:scaleTo(self.scaleX, 1, self.speed, true)
+  if self.scaleY >= 1 then
+    self.open = true
+    self:showContent()
+  end
+end
+--- Overrides `Component:hide`. Closes this window.
+-- @override
+-- @tparam boolean fromMenu If it's called from Menu:hide.
+--  If true, automatically opens the window back if its Menu opens again.
+--  Else, it stays hidden until it is manually openned again.
+function Window:hide(fromMenu)
+  if self.scaleY <= 0 then
+    return
+  end
+  self.lastOpen = fromMenu
+  self.open = false
+  self:hideContent()
+  self:scaleTo(self.scaleX, 0, self.speed, true)
+  if self.scaleX >= 1 then
+    self.closed = true
+  end
+end
+--- Inserts this window in the Menu's list.
+function Window:insertSelf()
+  if not self.menu.windowList:contains(self) then
+    self.menu.windowList:add(self)
+  end
+end
+--- Removes this window from the Menu's list.
+function Window:removeSelf()
+  self.menu.windowList:removeElement(self)
+end
+
+-- ------------------------------------------------------------------------------------------------
+-- Content
+-- ------------------------------------------------------------------------------------------------
+
+--- Shows all content elements.
+function Window:showContent(...)
+  for c in self.content:iterator() do
+    if c.updatePosition then
+      c:updatePosition(self.position)
+    end
+    c:show(...)
+  end
+end
+--- Hides all content elements.
+function Window:hideContent(...)
+  for c in self.content:iterator() do
+    c:hide(...)
+  end
+end
+
+-- ------------------------------------------------------------------------------------------------
+-- Input
+-- ------------------------------------------------------------------------------------------------
+
+--- Checks if player pressed any Menu button.
+-- By default, only checks the "cancel" key.
+function Window:checkInput()
+  if not self.open then
+    return
+  end
+  local x, y = InputManager.mouse:menuCoord()
+  x, y = x - self.position.x, y - self.position.y
+  if InputManager.textInput then
+    self:onTextInput(InputManager.textInput)
+  elseif InputManager.keys['confirm']:isTriggered() then
+    self:onConfirm()
+  elseif InputManager.keys['cancel']:isTriggered() then
+    self:onCancel()
+  elseif InputManager.keys['next']:isTriggered() then
+    self:onNext()
+  elseif InputManager.keys['prev']:isTriggered() then
+    self:onPrev()
+  elseif InputManager.keys['mouse1']:isTriggered() then
+    self:onClick(1, x, y)
+  elseif InputManager.keys['mouse2']:isTriggered() then
+    self:onClick(2, x, y)
+  elseif InputManager.keys['mouse3']:isTriggered() then
+    self:onClick(3, x, y)
+  elseif InputManager.keys['touch']:isReleased() and self.triggerPoint then
+    local triggerPoint = self.triggerPoint
+    self.triggerPoint = nil
+    if InputManager.keys['touch']:getHoldTime() <= self.maxTouchHoldTime then
+      self:onClick(5, x, y, triggerPoint)
+    end
+  elseif InputManager.keys['touch']:isTriggered() then
+    self.triggerPoint = Vector(x, y)
+    self:onClick(4, x, y)
+  elseif InputManager.mouse.moved then
+    self:onMouseMove(x, y)
+  else
+    local dx, dy = InputManager:ortAxis(0.5, 0.0625)
+    if dx ~= 0 or dy ~= 0 then
+      self:onMove(dx, dy)
+    end
+  end
+end
+
+-- ------------------------------------------------------------------------------------------------
+-- Input Callbacks
+-- ------------------------------------------------------------------------------------------------
+
+--- Called when player presses "confirm" key.
+-- By default, only sets the result to 1.
+function Window:onConfirm()
+  self.result = 1
+  if self.confirmSound then
+    AudioManager:playSFX(self.confirmSound)
+  end
+end
+--- Called when player presses "cancel" key.
+-- By default, only dets the result to 0.
+function Window:onCancel()
+  self.result = 0
+  if self.cancelSound then
+    AudioManager:playSFX(self.cancelSound)
+  end
+end
+--- Called when the player inserts a key while `InputManager.readingText` is true.
+-- @tparam string c The inserted text.
+function Window:onTextInput(c)
+  -- Abstract.
+end
+--- Called when player presses arrows.
+-- @tparam number dx Movement direction in the x axis (-1 to 1).
+-- @tparam number dy Movement direction in the y axis (-1 to 1).
+function Window:onMove(dx, dy)
+  -- Abstract.
+end
+--- Called when player presses "next" key.
+function Window:onNext()
+  -- Abstract.
+end
+--- Called when player presses "prev" key.
+function Window:onPrev()
+  -- Abstract.
+end
+--- Called when player presses a mouse button or touches screen.
+-- @tparam number button Button type ID (1-3 for mouse, 4-5 for touch).
+-- @tparam number x Current cursor/touch x position relative to the window's center.
+-- @tparam number y Current cursor/touch y position relative to the window's center.
+-- @tparam Vector triggerPoint The point in which the click/touch started, relative to the window's center.
+function Window:onClick(button, x, y, triggerPoint)
+  if button == 1 then
+    if self:isInside(x, y) then
+      self:onMouseConfirm(x, y, triggerPoint)
+    elseif self.offBoundsCancel then
+      self:onMouseCancel(x, y)
+    end
+  elseif button == 2 then
+    self:onCancel()
+  elseif button == 4 then
+    if self.offBoundsCancel and not self:isInside(x, y) then
+      self:onMouseCancel(x, y)
+    end
+  elseif button == 5 then
+    self:onMouseConfirm(x, y, triggerPoint)
+  else
+    self:onConfirm()
+  end
+end
+--- Confirmation by mouse or touch.
+-- @tparam number x Cursor/touch x position relative to the window's center.
+-- @tparam number y Cursor/touch y position relative to the window's center.
+function Window:onMouseConfirm(x, y)
+  self:onConfirm()
+end
+--- Cancel my mouse or touch.
+-- @tparam number x Cursor/touch x position relative to the window's center.
+-- @tparam number y Cursor/touch y position relative to the window's center.
+function Window:onMouseCancel(x, y)
+  self:onCancel()
+end
+--- Called when player moves mouse.
+-- @tparam number x Current cursor/touch x position relative to the window's center.
+-- @tparam number y Current cursor/touch y position relative to the window's center.
+function Window:onMouseMove(x, y)
+end
+
+return Window